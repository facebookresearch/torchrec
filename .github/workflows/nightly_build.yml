# This workflow will install Python dependencies, run tests and lint with a variety of Python versions
# For more information see: https://help.github.com/actions/language-and-framework-guides/using-python-with-github-actions

name: Push Binary Nightly

on:
  workflow_call:
    secrets:
      AWS_PYTORCH_UPLOADER_ACCESS_KEY_ID:
        required: true
      AWS_PYTORCH_UPLOADER_SECRET_ACCESS_KEY:
        required: true
      PYPI_TOKEN:
        required: false
  # run every day at 11:15am
  schedule:
    - cron:  '15 11 * * *'
  # or manually trigger it
  workflow_dispatch:

jobs:
  # build on cpu hosts and upload to GHA
  build_on_cpu:
    strategy:
      matrix:
        include:
         - os: linux.2xlarge
           python-version: 3.7
           python-tag: "py37"
           cuda-tag: "cu11"
         - os: linux.2xlarge
           python-version: 3.8
           python-tag: "py38"
           cuda-tag: "cu11"
         - os: linux.2xlarge
           python-version: 3.9
           python-tag: "py39"
           cuda-tag: "cu11"

    uses: pytorch/test-infra/.github/workflows/linux_job.yml@main
    with:
      runner: ${{ matrix.os }}
      # specify cuda here to get the correct build image that contains CUDA build toolkit
      gpu-arch-type: cuda
      gpu-arch-version: "11.7"
      timeout: 60
      upload-artifact: torchrec_nightly_${{ matrix.python-version }}_${{ matrix.cuda-tag }}.whl
      script: |
        ldd --version
        conda create -y --name build_binary python=${{ matrix.python-version }}
        conda info
        conda install -n build_binary -y pytorch pytorch-cuda=11.7 -c pytorch-nightly -c nvidia
<<<<<<< HEAD
=======
    - name: Install Dependencies
      shell: bash
      run: |
>>>>>>> 5191a96b
        conda run -n build_binary python -m pip install -r requirements.txt
        conda run -n build_binary python -c "import torch.distributed"
        echo "torch.distributed succeeded"
        conda run -n build_binary python -c "import skbuild"
        echo "skbuild succeeded"
        conda run -n build_binary python -c "import numpy"
        echo "numpy succeeded"
        rm -r dist || true
        conda run -n build_binary \
            python setup.py bdist_wheel \
            --package_name torchrec-nightly \
            --python-tag=${{ matrix.python-tag }} \
            --dist-dir=${RUNNER_ARTIFACT_DIR}/

  test_on_gpu:
    strategy:
      matrix:
        os: [linux.4xlarge.nvidia.gpu]
        python-version: [3.7, 3.8, 3.9]
        cuda-tag: ["cu11"]
    needs: build_on_cpu
    uses: pytorch/test-infra/.github/workflows/linux_job.yml@main
    with:
      runner: ${{ matrix.os }}
      gpu-arch-type: cuda
      gpu-arch-version: "11.7"
      timeout: 60
      download-artifact: torchrec_nightly_${{ matrix.python-version }}_${{ matrix.cuda-tag }}.whl
      script: |
        ldd --version
        conda create -y --name build_binary python=${{ matrix.python-version }}
        conda info
        conda install -n build_binary -y pytorch pytorch-cuda=11.7 -c pytorch-nightly -c nvidia
        # Install torchrec binary
        conda run -n build_binary python -m pip install ${RUNNER_ARTIFACT_DIR}/*.whl
        conda run -n build_binary \
          python -c "import torchrec"
  upload_package:
    runs-on: ${{ matrix.os }}
    strategy:
      matrix:
        os: [linux.2xlarge]
        python-version: [3.7, 3.8, 3.9]
        cuda-tag: ["cu11"]
    needs: test_on_gpu
    steps:
    # Checkout the repository to the GitHub Actions runner
    - name: Checkout
      uses: actions/checkout@v2
    - name: Download wheel
      uses: actions/download-artifact@v2
      with:
        name: torchrec_nightly_${{ matrix.python-version }}_${{ matrix.cuda-tag }}.whl
    - name: Display structure of downloaded files
      run: ls -R
    - name: Update pip
      run: |
        sudo yum update -y
        sudo yum -y install git python3-pip
        sudo pip3 install --upgrade pip
    - name: Setup conda
      run: |
        wget https://repo.anaconda.com/miniconda/Miniconda3-latest-Linux-x86_64.sh -O ~/miniconda.sh
        bash ~/miniconda.sh -b -p $HOME/miniconda
    - name: setup Path
      run: |
        echo "/home/ec2-user/miniconda/bin" >> $GITHUB_PATH
        echo "CONDA=/home/ec2-user/miniconda" >> $GITHUB_PATH
    - name: create conda env
      run: |
        conda create --name build_binary python=${{ matrix.python-version }}
        conda info
<<<<<<< HEAD
=======
    - name: check python version no Conda
      run: |
        python --version
    - name: check python version
      run: |
        conda run -n build_binary python --version
    - name: Install C/C++ compilers
      run: |
        sudo yum install -y gcc gcc-c++
    - name: Install PyTorch and CUDA
      shell: bash
      run: |
        conda install -n build_binary -y pytorch pytorch-cuda=11.7 -c pytorch-nightly -c nvidia
    # download wheel from GHA
    - name: Download wheel
      uses: actions/download-artifact@v2
      with:
        name: torchrec_nightly_${{ matrix.python-version }}_${{ matrix.cuda-tag }}.whl
    - name: Display structure of downloaded files
      run: ls -R
    - name: Install TorchRec Nightly
      run: |
        rm -r dist || true
        conda run -n build_binary python -m pip install *.whl
    - name: Test torchrec installation
      shell: bash
      run: |
        conda run -n build_binary \
          python -c "import torchrec"
>>>>>>> 5191a96b
    - name: Push TorchRec Binary to PYPI
      env:
        PYPI_TOKEN: ${{ secrets.PYPI_TOKEN }}
      run: |
          conda create -y --name build_binary
          conda run -n build_binary python -m pip install twine
          conda run -n build_binary \
            python -m twine upload \
              --username __token__ \
              --password "$PYPI_TOKEN" \
              --skip-existing \
              torchrec_nightly*.whl \
              --verbose<|MERGE_RESOLUTION|>--- conflicted
+++ resolved
@@ -50,12 +50,6 @@
         conda create -y --name build_binary python=${{ matrix.python-version }}
         conda info
         conda install -n build_binary -y pytorch pytorch-cuda=11.7 -c pytorch-nightly -c nvidia
-<<<<<<< HEAD
-=======
-    - name: Install Dependencies
-      shell: bash
-      run: |
->>>>>>> 5191a96b
         conda run -n build_binary python -m pip install -r requirements.txt
         conda run -n build_binary python -c "import torch.distributed"
         echo "torch.distributed succeeded"
@@ -128,38 +122,6 @@
       run: |
         conda create --name build_binary python=${{ matrix.python-version }}
         conda info
-<<<<<<< HEAD
-=======
-    - name: check python version no Conda
-      run: |
-        python --version
-    - name: check python version
-      run: |
-        conda run -n build_binary python --version
-    - name: Install C/C++ compilers
-      run: |
-        sudo yum install -y gcc gcc-c++
-    - name: Install PyTorch and CUDA
-      shell: bash
-      run: |
-        conda install -n build_binary -y pytorch pytorch-cuda=11.7 -c pytorch-nightly -c nvidia
-    # download wheel from GHA
-    - name: Download wheel
-      uses: actions/download-artifact@v2
-      with:
-        name: torchrec_nightly_${{ matrix.python-version }}_${{ matrix.cuda-tag }}.whl
-    - name: Display structure of downloaded files
-      run: ls -R
-    - name: Install TorchRec Nightly
-      run: |
-        rm -r dist || true
-        conda run -n build_binary python -m pip install *.whl
-    - name: Test torchrec installation
-      shell: bash
-      run: |
-        conda run -n build_binary \
-          python -c "import torchrec"
->>>>>>> 5191a96b
     - name: Push TorchRec Binary to PYPI
       env:
         PYPI_TOKEN: ${{ secrets.PYPI_TOKEN }}
@@ -171,5 +133,5 @@
               --username __token__ \
               --password "$PYPI_TOKEN" \
               --skip-existing \
-              torchrec_nightly*.whl \
+              torchrec_nightly-*.whl \
               --verbose