--- conflicted
+++ resolved
@@ -133,9 +133,5 @@
               --username __token__ \
               --password "$PYPI_TOKEN" \
               --skip-existing \
-<<<<<<< HEAD
-              torchrec_nightly*.whl \
-=======
               torchrec_nightly-*.whl \
->>>>>>> a9b48427
               --verbose