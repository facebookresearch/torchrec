--- conflicted
+++ resolved
@@ -49,33 +49,10 @@
         ldd --version
         conda create -y --name build_binary python=${{ matrix.python-version }}
         conda info
-<<<<<<< HEAD
         conda activate build_binary
         conda install -y pytorch pytorch-cuda=11.7 -c pytorch-nightly -c nvidia
         python -m pip install -r requirements.txt
         python -c "import torch.distributed"
-=======
-    - name: check python version no Conda
-      run: |
-        python --version
-    - name: check python version
-      run: |
-        conda run -n build_binary python --version
-    - name: Install C/C++ compilers
-      run: |
-        sudo yum install -y gcc gcc-c++
-    - name: Install PyTorch and CUDA
-      shell: bash
-      run: |
-        conda install -n build_binary -y pytorch pytorch-cuda=11.7 -c pytorch-nightly -c nvidia
-    - name: Install Dependencies
-      shell: bash
-      run: |
-        conda run -n build_binary python -m pip install -r requirements.txt
-    - name: Test Installation of dependencies
-      run: |
-        conda run -n build_binary python -c "import torch.distributed"
->>>>>>> 998ac157
         echo "torch.distributed succeeded"
         python -c "import skbuild"
         echo "skbuild succeeded"
@@ -104,7 +81,6 @@
         ldd --version
         conda create -y --name build_binary python=${{ matrix.python-version }}
         conda info
-<<<<<<< HEAD
         conda activate build_binary
         conda install -y pytorch pytorch-cuda=11.7 -c pytorch-nightly -c nvidia
         # Install torchrec binary
@@ -112,41 +88,4 @@
         pip uninstall --yes fbgemm_gpu
         pip install --no-input fbgemm_gpu_nightly
         conda install -y pytest
-        python -m pytest torchrec -v -s -W ignore::pytest.PytestCollectionWarning --continue-on-collection-errors
-=======
-    - name: check python version no Conda
-      run: |
-        python --version
-    - name: check python version
-      run: |
-        conda run -n build_binary python --version
-    - name: Install C/C++ compilers
-      run: |
-        sudo yum install -y gcc gcc-c++
-    - name: Install PyTorch and CUDA
-      shell: bash
-      run: |
-        conda install -n build_binary -y pytorch pytorch-cuda=11.7 -c pytorch-nightly -c nvidia
-    # download wheel from GHA
-    - name: Download wheel
-      uses: actions/download-artifact@v2
-      with:
-        name: torchrec-test_${{ matrix.python-version }}_${{ matrix.cuda-tag }}.whl
-    - name: Display structure of downloaded files
-      run: ls -R
-    - name: Install TorchRec GPU
-      run: |
-        rm -r dist || true
-        conda run -n build_binary python -m pip install dist/*.whl
-    - name: Test torchrec installation
-      shell: bash
-      run: |
-        conda run -n build_binary \
-          python -c "import torchrec"
-    - name: Test with pytest
-      run: |
-        conda run -n build_binary \
-          python -m pip install pytest
-        conda run -n build_binary \
-          python -m pytest torchrec -v -s -W ignore::pytest.PytestCollectionWarning --continue-on-collection-errors
->>>>>>> 998ac157
+        python -m pytest torchrec -v -s -W ignore::pytest.PytestCollectionWarning --continue-on-collection-errors