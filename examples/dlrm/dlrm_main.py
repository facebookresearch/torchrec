#!/usr/bin/env python3
# Copyright (c) Meta Platforms, Inc. and affiliates.
# All rights reserved.
#
# This source code is licensed under the BSD-style license found in the
# LICENSE file in the root directory of this source tree.

import argparse
import itertools
import os
import sys
from dataclasses import dataclass, field
from typing import cast, Iterator, List, Optional, Tuple

import torch
import torchmetrics as metrics
from pyre_extensions import none_throws
from torch import nn, distributed as dist
from torch.utils.data import DataLoader
from torchrec import EmbeddingBagCollection
from torchrec.datasets.criteo import (
    DEFAULT_CAT_NAMES,
    DEFAULT_INT_NAMES,
    TOTAL_TRAINING_SAMPLES,
)
from torchrec.datasets.utils import Batch
from torchrec.distributed import TrainPipelineSparseDist
from torchrec.distributed.embeddingbag import EmbeddingBagCollectionSharder
from torchrec.distributed.model_parallel import DistributedModelParallel
from torchrec.distributed.types import ModuleSharder
from torchrec.modules.embedding_configs import EmbeddingBagConfig
from torchrec.optim.keyed import CombinedOptimizer, KeyedOptimizerWrapper
from tqdm import tqdm
from torchrec.distributed.types import ShardingEnv
from torchrec.distributed.planner.planners import EmbeddingShardingPlanner
from torchrec.distributed.planner.types import Topology


# OSS import
try:
    # pyre-ignore[21]
    # @manual=//torchrec/github/examples/dlrm/data:dlrm_dataloader
    from data.dlrm_dataloader import get_dataloader, STAGES

    # pyre-ignore[21]
    # @manual=//torchrec/github/examples/dlrm/modules:dlrm_train
    from modules.dlrm_train import DLRMTrain
except ImportError:
    pass

# internal import
try:
    from .data.dlrm_dataloader import (  # noqa F811
        get_dataloader,
        STAGES,
    )
    from .modules.dlrm_train import DLRMTrain  # noqa F811
except ImportError:
    pass

TRAIN_PIPELINE_STAGES = 3  # Number of stages in TrainPipelineSparseDist.


def parse_args(argv: List[str]) -> argparse.Namespace:
    parser = argparse.ArgumentParser(
        description="torchrec dlrm example trainer")
    parser.add_argument(
        "--epochs", type=int, default=1, help="number of epochs to train"
    )
    parser.add_argument(
        "--batch_size", type=int, default=32, help="batch size to use for training"
    )
    parser.add_argument(
        "--limit_train_batches",
        type=int,
        default=None,
        help="number of train batches",
    )
    parser.add_argument(
        "--limit_val_batches",
        type=int,
        default=None,
        help="number of validation batches",
    )
    parser.add_argument(
        "--limit_test_batches",
        type=int,
        default=None,
        help="number of test batches",
    )
    parser.add_argument(
        "--dataset_name",
        type=str,
        default="criteo_1t",
        help="dataset for experiment, current support criteo_1tb, criteo_kaggle",
    )
    parser.add_argument(
        "--num_embeddings",
        type=int,
        default=100_000,
        help="max_ind_size. The number of embeddings in each embedding table. Defaults"
        " to 100_000 if num_embeddings_per_feature is not supplied.",
    )
    parser.add_argument(
        "--num_embeddings_per_feature",
        type=str,
        default=None,
        help="Comma separated max_ind_size per sparse feature. The number of embeddings"
        " in each embedding table. 26 values are expected for the Criteo dataset.",
    )
    parser.add_argument(
        "--dense_arch_layer_sizes",
        type=str,
        default="512,256,64",
        help="Comma separated layer sizes for dense arch.",
    )
    parser.add_argument(
        "--over_arch_layer_sizes",
        type=str,
        default="512,512,256,1",
        help="Comma separated layer sizes for over arch.",
    )
    parser.add_argument(
        "--embedding_dim",
        type=int,
        default=64,
        help="Size of each embedding.",
    )
    parser.add_argument(
        "--undersampling_rate",
        type=float,
        help="Desired proportion of zero-labeled samples to retain (i.e. undersampling zero-labeled rows)."
        " Ex. 0.3 indicates only 30pct of the rows with label 0 will be kept."
        " All rows with label 1 will be kept. Value should be between 0 and 1."
        " When not supplied, no undersampling occurs.",
    )
    parser.add_argument(
        "--seed",
        type=int,
        help="Random seed for reproducibility.",
    )
    parser.add_argument(
        "--pin_memory",
        dest="pin_memory",
        action="store_true",
        help="Use pinned memory when loading data.",
    )
    parser.add_argument(
        "--mmap_mode",
        dest="mmap_mode",
        action="store_true",
        help="--mmap_mode mmaps the dataset."
        " That is, the dataset is kept on disk but is accessed as if it were in memory."
        " --mmap_mode is intended mostly for faster debugging. Use --mmap_mode to bypass"
        " preloading the dataset when preloading takes too long or when there is "
        " insufficient memory available to load the full dataset.",
    )
    parser.add_argument(
        "--in_memory_binary_criteo_path",
        type=str,
        default=None,
        help="Path to a folder containing the binary (npy) files for the Criteo dataset."
        " When supplied, InMemoryBinaryCriteoIterDataPipe is used.",
    )
    parser.add_argument(
        "--learning_rate",
        type=float,
        default=15.0,
        help="Learning rate.",
    )
    parser.add_argument(
        "--shuffle_batches",
        dest="shuffle_batches",
        action="store_true",
        help="Shuffle each batch during training.",
    )
    parser.add_argument(
        "--validation_freq_within_epoch",
        type=int,
        default=None,
        help="Frequency at which validation will be run within an epoch.",
    )
    parser.add_argument(
        "--change_lr",
        dest="change_lr",
        action="store_true",
        help="Flag to determine whether learning rate should be changed part way through training.",
    )
    parser.add_argument(
        "--lr_change_point",
        type=float,
        default=0.80,
        help="The point through training at which learning rate should change to the value set by"
        " lr_after_change_point. The default value is 0.80 which means that 80% through the total iterations (totaled"
        " across all epochs), the learning rate will change.",
    )
    parser.add_argument(
        "--lr_after_change_point",
        type=float,
        default=0.20,
        help="Learning rate after change point in first epoch.",
    )
    parser.set_defaults(
        pin_memory=None,
        mmap_mode=None,
        shuffle_batches=None,
        change_lr=None,
    )
    return parser.parse_args(argv)


def _evaluate(
    limit_batches: Optional[int],
    train_pipeline: TrainPipelineSparseDist,
    iterator: Iterator[Batch],
    next_iterator: Iterator[Batch],
    stage: str,
) -> Tuple[float, float]:
    """
    Evaluates model. Computes and prints metrics including AUROC and Accuracy. Helper
    function for train_val_test.

    Args:
        limit_batches (Optional[int]): number of batches.
        train_pipeline (TrainPipelineSparseDist): pipelined model.
        iterator (Iterator[Batch]): Iterator used for val/test batches.
        next_iterator (Iterator[Batch]): Iterator used for the next phase (either train
            if there are more epochs to train on or test if all epochs are complete).
            Used to queue up the next TRAIN_PIPELINE_STAGES - 1 batches before
            train_val_test switches to the next phase. This is done so that when the
            next phase starts, the first output train_pipeline generates an output for
            is the 1st batch for that phase.
        stage (str): "val" or "test".

    Returns:
        Tuple[float, float]: auroc and accuracy result
    """
    model = train_pipeline._model
    model.eval()
    device = train_pipeline._device
    if limit_batches is not None:
        limit_batches -= TRAIN_PIPELINE_STAGES - 1

    # Because TrainPipelineSparseDist buffer batches internally, we load in
    # TRAIN_PIPELINE_STAGES - 1 batches from the next_iterator into the buffers so that
    # when train_val_test switches to the next phase, train_pipeline will start
    # producing results for the TRAIN_PIPELINE_STAGES - 1 buffered batches (as opposed
    # to the last TRAIN_PIPELINE_STAGES - 1 batches from iterator).
    combined_iterator = itertools.chain(
        iterator
        if limit_batches is None
        else itertools.islice(iterator, limit_batches),
        itertools.islice(next_iterator, TRAIN_PIPELINE_STAGES - 1),
    )
    auroc = metrics.AUROC(compute_on_step=False).to(device)
    accuracy = metrics.Accuracy(compute_on_step=False).to(device)

    # Infinite iterator instead of while-loop to leverage tqdm progress bar.
    for _ in tqdm(iter(int, 1), desc=f"Evaluating {stage} set"):
        try:
            _loss, logits, labels = train_pipeline.progress(combined_iterator)
            preds = torch.sigmoid(logits)
            auroc(preds, labels)
            accuracy(preds, labels)
        except StopIteration:
            break
    auroc_result = auroc.compute().item()
    accuracy_result = accuracy.compute().item()
    if dist.get_rank() == 0:
        print(f"AUROC over {stage} set: {auroc_result}.")
        print(f"Accuracy over {stage} set: {accuracy_result}.")
    return auroc_result, accuracy_result


def _train(
    train_pipeline: TrainPipelineSparseDist,
    iterator: Iterator[Batch],
    next_iterator: Iterator[Batch],
    within_epoch_val_dataloader: DataLoader,
    epoch: int,
    epochs: int,
    change_lr: bool,
    lr_change_point: float,
    lr_after_change_point: float,
    validation_freq_within_epoch: Optional[int],
    limit_train_batches: Optional[int],
    limit_val_batches: Optional[int],
) -> None:
    """
    Trains model for 1 epoch. Helper function for train_val_test.

    Args:
        args (argparse.Namespace): parsed command line args.
        train_pipeline (TrainPipelineSparseDist): pipelined model.
        iterator (Iterator[Batch]): Iterator used for training batches.
        next_iterator (Iterator[Batch]): Iterator used for validation batches
            in between epochs. Used to queue up the next TRAIN_PIPELINE_STAGES - 1
            batches before train_val_test switches to validation mode. This is done
            so that when validation starts, the first output train_pipeline generates
            an output for is the 1st validation batch (as opposed to a buffered train
            batch).
        within_epoch_val_dataloader (DataLoader): Dataloader to create iterators for
            validation within an epoch. This is only used if
            validation_freq_within_epoch is specified.
        epoch (int): Which epoch the model is being trained on.
        epochs (int): Number of epochs to train.
        change_lr (bool): Whether learning rate should be changed part way through
            training.
        lr_change_point (float): The point through training at which learning rate
            should change to the value set by lr_after_change_point.
            Applied only if change_lr is set to True.
        lr_after_change_point (float): Learning rate after change point in first epoch.
            Applied only if change_lr is set to True.
        validation_freq_within_epoch (Optional[int]): Frequency at which validation
            will be run within an epoch.
        limit_train_batches (Optional[int]): Number of train batches.
        limit_val_batches (Optional[int]): Number of validation batches.



    Returns:
        None.
    """
    train_pipeline._model.train()

    # For the first epoch, train_pipeline has no buffered batches, but for all other
    # epochs, train_pipeline will have TRAIN_PIPELINE_STAGES - 1 from iterator already
    # present in its buffer.
    if limit_train_batches is not None and epoch > 0:
        limit_train_batches -= TRAIN_PIPELINE_STAGES - 1

    # Because TrainPipelineSparseDist buffer batches internally, we load in
    # TRAIN_PIPELINE_STAGES - 1 batches from the next_iterator into the buffers so that
    # when train_val_test switches to the next phase, train_pipeline will start
    # producing results for the TRAIN_PIPELINE_STAGES - 1 buffered batches (as opposed
    # to the last TRAIN_PIPELINE_STAGES - 1 batches from iterator).
    combined_iterator = itertools.chain(
        iterator
        if limit_train_batches is None
        else itertools.islice(iterator, limit_train_batches),
        itertools.islice(next_iterator, TRAIN_PIPELINE_STAGES - 1),
    )
<<<<<<< HEAD
    samples_per_trainer = TOTAL_TRAINING_SAMPLES / dist.get_world_size() * \
        args.epochs
=======
    samples_per_trainer = TOTAL_TRAINING_SAMPLES / dist.get_world_size() * epochs
>>>>>>> c18f32eb

    # Infinite iterator instead of while-loop to leverage tqdm progress bar.
    for it in tqdm(itertools.count(), desc=f"Epoch {epoch}"):
        try:
            train_pipeline.progress(combined_iterator)
            if change_lr and (
                (it * (epoch + 1) / samples_per_trainer) > lr_change_point
            ):  # progress made through the epoch
<<<<<<< HEAD
                print(
                    f"Changing learning rate to: {args.lr_after_change_point}")
=======
                print(f"Changing learning rate to: {lr_after_change_point}")
>>>>>>> c18f32eb
                optimizer = train_pipeline._optimizer
                lr = lr_after_change_point
                for g in optimizer.param_groups:
                    g["lr"] = lr

            if validation_freq_within_epoch and it % validation_freq_within_epoch == 0:
                _evaluate(
                    limit_val_batches,
                    train_pipeline,
                    iter(within_epoch_val_dataloader),
                    iterator,
                    "val",
                )
        except StopIteration:
            break


@dataclass
class TrainValTestResults:
    val_accuracies: List[float] = field(default_factory=list)
    val_aurocs: List[float] = field(default_factory=list)
    test_accuracy: Optional[float] = None
    test_auroc: Optional[float] = None


def train_val_test(
    args: argparse.Namespace,
    train_pipeline: TrainPipelineSparseDist,
    train_dataloader: DataLoader,
    val_dataloader: DataLoader,
    test_dataloader: DataLoader,
) -> TrainValTestResults:
    """
    Train/validation/test loop. Contains customized logic to ensure each dataloader's
    batches are used for the correct designated purpose (train, val, test). This logic
    is necessary because TrainPipelineSparseDist buffers batches internally (so we
    avoid batches designated for one purpose like training getting buffered and used for
    another purpose like validation).

    Args:
        args (argparse.Namespace): parsed command line args.
        train_pipeline (TrainPipelineSparseDist): pipelined model.
        train_dataloader (DataLoader): DataLoader used for training.
        val_dataloader (DataLoader): DataLoader used for validation.
        test_dataloader (DataLoader): DataLoader used for testing.

    Returns:
        TrainValTestResults.
    """

    train_val_test_results = TrainValTestResults()

    train_iterator = iter(train_dataloader)
    test_iterator = iter(test_dataloader)
    for epoch in range(args.epochs):
        val_iterator = iter(val_dataloader)
        _train(
            train_pipeline,
            train_iterator,
            val_iterator,
            val_dataloader,
            epoch,
            args.epochs,
            args.change_lr,
            args.lr_change_point,
            args.lr_after_change_point,
            args.validation_freq_within_epoch,
            args.limit_train_batches,
            args.limit_val_batches,
        )
        train_iterator = iter(train_dataloader)
        val_next_iterator = (
            test_iterator if epoch == args.epochs - 1 else train_iterator
        )
        val_accuracy, val_auroc = _evaluate(
            args.limit_val_batches,
            train_pipeline,
            val_iterator,
            val_next_iterator,
            "val",
        )

        train_val_test_results.val_accuracies.append(val_accuracy)
        train_val_test_results.val_aurocs.append(val_auroc)

    test_accuracy, test_auroc = _evaluate(
        args.limit_test_batches,
        train_pipeline,
        test_iterator,
        iter(test_dataloader),
        "test",
    )
    train_val_test_results.test_accuracy = test_accuracy
    train_val_test_results.test_auroc = test_auroc

    return train_val_test_results


def main(argv: List[str]) -> None:
    """
    Trains, validates, and tests a Deep Learning Recommendation Model (DLRM)
    (https://arxiv.org/abs/1906.00091). The DLRM model contains both data parallel
    components (e.g. multi-layer perceptrons & interaction arch) and model parallel
    components (e.g. embedding tables). The DLRM model is pipelined so that dataloading,
    data-parallel to model-parallel comms, and forward/backward are overlapped. Can be
    run with either a random dataloader or an in-memory Criteo 1 TB click logs dataset
    (https://ailab.criteo.com/download-criteo-1tb-click-logs-dataset/).

    Args:
        argv (List[str]): command line args.

    Returns:
        None.
    """
    args = parse_args(argv)

    rank = int(os.environ["LOCAL_RANK"])
    local_size = int(os.getenv("LOCAL_WORLD_SIZE", 8))
    if torch.cuda.is_available():
        device: torch.device = torch.device(f"cuda:{rank}")
        backend = "nccl"
        torch.cuda.set_device(device)
    else:
        device: torch.device = torch.device("cpu")
        backend = "gloo"

    if not torch.distributed.is_initialized():
        dist.init_process_group(backend=backend)

    if args.num_embeddings_per_feature is not None:
        args.num_embeddings_per_feature = list(
            map(int, args.num_embeddings_per_feature.split(","))
        )
        args.num_embeddings = None

    # TODO add CriteoIterDataPipe support and add random_dataloader arg
    train_dataloader = get_dataloader(args, backend, "train")
    val_dataloader = get_dataloader(args, backend, "val")
    test_dataloader = get_dataloader(args, backend, "test")

    # Sets default limits for random dataloader iterations when left unspecified.
    if args.in_memory_binary_criteo_path is None:
        for stage in STAGES:
            attr = f"limit_{stage}_batches"
            if getattr(args, attr) is None:
                setattr(args, attr, 10)

    eb_configs = [
        EmbeddingBagConfig(
            name=f"t_{feature_name}",
            embedding_dim=args.embedding_dim,
            num_embeddings=none_throws(args.num_embeddings_per_feature)[
                feature_idx]
            if args.num_embeddings is None
            else args.num_embeddings,
            feature_names=[feature_name],
        )
        for feature_idx, feature_name in enumerate(DEFAULT_CAT_NAMES)
    ]
    sharded_module_kwargs = {}
    if args.over_arch_layer_sizes is not None:
        sharded_module_kwargs["over_arch_layer_sizes"] = list(
            map(int, args.over_arch_layer_sizes.split(","))
        )

    train_model = DLRMTrain(
        embedding_bag_collection=EmbeddingBagCollection(
            tables=eb_configs, device=torch.device("meta")
        ),
        dense_in_features=len(DEFAULT_INT_NAMES),
        dense_arch_layer_sizes=list(
            map(int, args.dense_arch_layer_sizes.split(","))),
        over_arch_layer_sizes=list(
            map(int, args.over_arch_layer_sizes.split(","))),
        dense_device=device,
    )
    fused_params = {
        "learning_rate": args.learning_rate,
    }
    sharders = [
        EmbeddingBagCollectionSharder(fused_params=fused_params),
    ]

    pg = dist.group.WORLD
    assert pg is not None, "Process group is not initialized"
    env = ShardingEnv.from_process_group(pg)

    planner = EmbeddingShardingPlanner(
        topology=Topology(
            world_size=env.world_size, compute_device=device.type, local_world_size=local_size
        )
    )

    sharders = cast(List[ModuleSharder[nn.Module]], sharders)

    if pg is not None:
        plan = planner.collective_plan(train_model, sharders, pg)
    else:
        plan = planner.plan(train_model, sharders)

    model = DistributedModelParallel(
        module=train_model, device=device, plan=plan, sharders=sharders
    )
    dense_optimizer = KeyedOptimizerWrapper(
        dict(model.named_parameters()),
        lambda params: torch.optim.SGD(params, lr=args.learning_rate),
    )
    optimizer = CombinedOptimizer([model.fused_optimizer, dense_optimizer])

    train_pipeline = TrainPipelineSparseDist(
        model,
        optimizer,
        device,
    )
    train_val_test(
        args, train_pipeline, train_dataloader, val_dataloader, test_dataloader
    )


if __name__ == "__main__":
    main(sys.argv[1:])<|MERGE_RESOLUTION|>--- conflicted
+++ resolved
@@ -340,12 +340,8 @@
         else itertools.islice(iterator, limit_train_batches),
         itertools.islice(next_iterator, TRAIN_PIPELINE_STAGES - 1),
     )
-<<<<<<< HEAD
-    samples_per_trainer = TOTAL_TRAINING_SAMPLES / dist.get_world_size() * \
-        args.epochs
-=======
+
     samples_per_trainer = TOTAL_TRAINING_SAMPLES / dist.get_world_size() * epochs
->>>>>>> c18f32eb
 
     # Infinite iterator instead of while-loop to leverage tqdm progress bar.
     for it in tqdm(itertools.count(), desc=f"Epoch {epoch}"):
@@ -354,12 +350,8 @@
             if change_lr and (
                 (it * (epoch + 1) / samples_per_trainer) > lr_change_point
             ):  # progress made through the epoch
-<<<<<<< HEAD
-                print(
-                    f"Changing learning rate to: {args.lr_after_change_point}")
-=======
+
                 print(f"Changing learning rate to: {lr_after_change_point}")
->>>>>>> c18f32eb
                 optimizer = train_pipeline._optimizer
                 lr = lr_after_change_point
                 for g in optimizer.param_groups:
