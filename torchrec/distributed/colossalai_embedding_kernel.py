--- conflicted
+++ resolved
@@ -172,10 +172,6 @@
         config: GroupedEmbeddingConfig,
         pg: Optional[dist.ProcessGroup] = None,
         device: Optional[torch.device] = None,
-<<<<<<< HEAD
-=======
-        cache_ratio: float = 0.05,
->>>>>>> 2f8dc7ee
     ) -> None:
         super().__init__(config, pg, device)
 
