--- conflicted
+++ resolved
@@ -1343,10 +1343,7 @@
             )
         myreq.req = req
         myreq.tensor = grad_input
-<<<<<<< HEAD
-
-        return (None, None, grad_outputs)
-=======
+
         return (None, None, grad_outputs)
 
 
@@ -1429,5 +1426,4 @@
             )
         myreq.req = req
         myreq.tensor = grad_input
-        return (None, None, grad_output)
->>>>>>> 6f693b56
+        return (None, None, grad_output)