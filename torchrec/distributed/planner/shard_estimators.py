#!/usr/bin/env python3
# Copyright (c) Meta Platforms, Inc. and affiliates.
# All rights reserved.
#
# This source code is licensed under the BSD-style license found in the
# LICENSE file in the root directory of this source tree.

import math
<<<<<<< HEAD
from typing import Dict, Optional, Tuple, List, cast
=======
from typing import Dict, List, Optional, Tuple
>>>>>>> 1f6ff256

import torch
from torch import nn
from torchrec.distributed.embedding_types import EmbeddingComputeKernel
from torchrec.distributed.planner.constants import (
    BATCHED_COPY_PERF_FACTOR,
    BIGINT_DTYPE,
    BWD_COMPUTE_MULTIPLIER,
    CROSS_NODE_BANDWIDTH,
    DP_ELEMENTWISE_KERNELS_PERF_FACTOR,
    FULL_BLOCK_EMB_DIM,
    HALF_BLOCK_PENALTY,
    INTRA_NODE_BANDWIDTH,
    kernel_bw_lookup,
    POOLING_FACTOR,
    QUARTER_BLOCK_PENALTY,
    UVM_CACHING_RATIO,
    WEIGHTED_KERNEL_MULTIPLIER,
)
from torchrec.distributed.planner.types import (
    ParameterConstraints,
    PlannerError,
    ShardEstimator,
    ShardingOption,
    Storage,
    Topology,
)
from torchrec.distributed.planner.utils import prod, sharder_name
from torchrec.distributed.types import ModuleSharder, ShardingType


class EmbeddingPerfEstimator(ShardEstimator):
    """
    Embedding Wall Time Perf Estimator
    """

    def __init__(
        self,
        topology: Topology,
        constraints: Optional[Dict[str, ParameterConstraints]] = None,
    ) -> None:
        self._topology = topology
        self._constraints = constraints

    def estimate(
        self,
        sharding_options: List[ShardingOption],
        sharder_map: Optional[Dict[str, ModuleSharder[nn.Module]]] = None,
    ) -> None:
        for sharding_option in sharding_options:
            caching_ratio = (
                self._constraints[sharding_option.name].caching_ratio
                if self._constraints and self._constraints.get(sharding_option.name)
                else None
            )
            num_objects = cast(
                List[float],
                (
                    self._constraints[sharding_option.name].num_objects
                    if self._constraints
                    and self._constraints.get(sharding_option.name)
                    and self._constraints[sharding_option.name].num_objects
                    else [1.0] * sharding_option.num_inputs
                ),
            )
            shard_perfs = perf_func_emb_wall_time(
                shard_sizes=[shard.size for shard in sharding_option.shards],
                compute_kernel=sharding_option.compute_kernel,
                compute_device=self._topology.compute_device,
                sharding_type=sharding_option.sharding_type,
                batch_size=sharding_option.batch_size,
                world_size=self._topology.world_size,
                local_world_size=self._topology.local_world_size,
                input_lengths=sharding_option.input_lengths,
                input_data_type_size=BIGINT_DTYPE,
                output_data_type_size=sharding_option.tensor.element_size(),
                num_objects=num_objects,
                bw_intra_host=getattr(
                    self._topology, "intra_host_bw", INTRA_NODE_BANDWIDTH
                ),
                bw_inter_host=getattr(
                    self._topology, "inter_host_bw", CROSS_NODE_BANDWIDTH
                ),
                is_pooled=sharding_option.is_pooled,
                is_weighted=True
                if getattr(sharding_option.module[1], "is_weighted", False)
                else False,
                has_feature_processor=True
                if getattr(sharding_option.module[1], "feature_processor", None)
                else False,
                caching_ratio=caching_ratio,
            )

            for shard, perf in zip(sharding_option.shards, shard_perfs):
                shard.perf = perf


def perf_func_emb_wall_time(
    shard_sizes: List[List[int]],
    compute_kernel: str,
    compute_device: str,
    sharding_type: str,
    batch_size: int,
    world_size: int,
    local_world_size: int,
    input_lengths: List[float],
    input_data_type_size: float,
    output_data_type_size: float,
    num_objects: List[float],
    bw_intra_host: float,
    bw_inter_host: float,
    is_pooled: bool,
    is_weighted: bool = False,
    has_feature_processor: bool = False,
    caching_ratio: Optional[float] = None,
) -> List[float]:
    """
    Attempts to model perfs as a function of relative wall times.

    Args:
        shard_sizes (List[List[int]]): the list of (local_rows, local_cols) of each
            shard.
        compute_kernel (str): compute kernel.
        compute_device (str): compute device.
        sharding_type (str): tw, rw, cw, twrw, dp.
        batch_size (int): the size of each batch.
        world_size (int): the number of devices for all hosts.
        local_world_size (int): the number of the device for each host.
        input_lengths (List[float]): the list of the average number of lookups of each
            input query feature.
        input_data_type_size (float): the data type size of the distributed
            data_parallel input.
        output_data_type_size (float): the data type size of the distributed
            data_parallel output.
        num_objects (List[float]): num of objects per sample, typically 1.0 unless variable
            batch size.
        bw_intra_host (float): the bandwidth within a single host like multiple threads.
        bw_inter_host (float): the bandwidth between two hosts like multiple machines.
        is_pooled (bool): True if embedding output is pooled (ie. EmbeddingBag), False
            if unpooled/sequential (ie. Embedding).
        is_weighted (bool = False): if the module is an EBC and is weighted, typically
            signifying an id score list feature.
        has_feature_processor (bool = False): if the module has a feature processor.
        caching_ratio (Optional[float] = None): cache ratio to determine the bandwidth
            of device.

    Returns:
        List[float]: the list of perf for each shard.
    """

    shard_perfs = []
    B = 1.0 * world_size * batch_size  # global batch size
    device_bw = kernel_bw_lookup(compute_device, compute_kernel, caching_ratio)
    if device_bw is None:
        raise PlannerError(
            f"No kernel bandwidth exists for this combo of compute device: {compute_device}, compute kernel: {compute_kernel}"
        )

    for hash_size, emb_dim in shard_sizes:
        if (
            sharding_type == ShardingType.TABLE_WISE.value
            or sharding_type == ShardingType.COLUMN_WISE.value
            or sharding_type == ShardingType.TABLE_COLUMN_WISE.value
        ):
            shard_perf = _get_tw_sharding_perf(
                global_batch_size=B,
                world_size=world_size,
                local_world_size=local_world_size,
                input_lengths=input_lengths,
                emb_dim=emb_dim,
                input_data_type_size=input_data_type_size,
                output_data_type_size=output_data_type_size,
                num_objects=num_objects,
                device_bw=device_bw,
                bw_inter_host=bw_inter_host,
                bw_intra_host=bw_intra_host,
                is_pooled=is_pooled,
                is_weighted=is_weighted,
                has_feature_processor=has_feature_processor,
            )
        elif sharding_type == ShardingType.ROW_WISE.value:
            shard_perf = _get_rw_sharding_perf(
                global_batch_size=B,
                world_size=world_size,
                local_world_size=local_world_size,
                input_lengths=input_lengths,
                emb_dim=emb_dim,
                input_data_type_size=input_data_type_size,
                output_data_type_size=output_data_type_size,
                num_objects=num_objects,
                device_bw=device_bw,
                bw_inter_host=bw_inter_host,
                bw_intra_host=bw_intra_host,
                is_pooled=is_pooled,
                is_weighted=is_weighted,
                has_feature_processor=has_feature_processor,
            )
        elif sharding_type == ShardingType.TABLE_ROW_WISE.value:
            shard_perf = _get_twrw_sharding_perf(
                global_batch_size=B,
                world_size=world_size,
                local_world_size=local_world_size,
                input_lengths=input_lengths,
                emb_dim=emb_dim,
                input_data_type_size=input_data_type_size,
                output_data_type_size=output_data_type_size,
                num_objects=num_objects,
                device_bw=device_bw,
                bw_inter_host=bw_inter_host,
                bw_intra_host=bw_intra_host,
                is_pooled=is_pooled,
                is_weighted=is_weighted,
                has_feature_processor=has_feature_processor,
            )
        elif sharding_type == ShardingType.DATA_PARALLEL.value:
            shard_perf = _get_dp_sharding_perf(
                local_batch_size=batch_size,
                world_size=world_size,
                local_world_size=local_world_size,
                input_lengths=input_lengths,
                grad_num_elem=hash_size * emb_dim,
                emb_dim=emb_dim,
                input_data_type_size=output_data_type_size,
                output_data_type_size=output_data_type_size,
                num_objects=num_objects,
                device_bw=device_bw,
                bw_inter_host=bw_inter_host,
                is_pooled=is_pooled,
                is_weighted=is_weighted,
                has_feature_processor=has_feature_processor,
            )
        else:
            raise ValueError(
                f"Unrecognized or unsupported sharding type provided: {sharding_type}"
            )
        shard_perfs.append(shard_perf)

    return shard_perfs


def _get_tw_sharding_perf(
    global_batch_size: float,
    world_size: int,
    local_world_size: int,
    input_lengths: List[float],
    emb_dim: int,
    input_data_type_size: float,
    output_data_type_size: float,
    num_objects: List[float],
    device_bw: float,
    bw_inter_host: float,
    bw_intra_host: float,
    is_pooled: bool,
    is_weighted: bool = False,
    has_feature_processor: bool = False,
) -> float:

    num_inputs = sum([x * y for x, y in zip(input_lengths, num_objects)])
    num_outputs = sum(num_objects) if is_pooled else num_inputs
    input_read_size = math.ceil(global_batch_size * num_inputs * input_data_type_size)
    if is_weighted or has_feature_processor:
        input_read_size *= 2
    # minimum embedding dim is set to 32 due to kernel usage
    embedding_lookup_size = (
        num_inputs * global_batch_size * max(emb_dim, 32) * output_data_type_size
    )

    output_write_size = (
        global_batch_size * emb_dim * num_outputs * output_data_type_size
    )
    # embedding dim below 128 will reduce kernel efficency
    block_usage_penalty = 1
    if emb_dim < FULL_BLOCK_EMB_DIM:
        if emb_dim >= 64:
            block_usage_penalty = HALF_BLOCK_PENALTY
        else:  # emb_dim >= 32
            block_usage_penalty = QUARTER_BLOCK_PENALTY
    comms_bw = bw_inter_host if world_size > local_world_size else bw_intra_host

    fwd_comms = output_write_size / comms_bw

    fwd_compute = (
        (input_read_size + embedding_lookup_size + output_write_size)
        * block_usage_penalty
        / device_bw
    )

    bwd_comms = fwd_comms

    bwd_grad_indice_weights_kernel = (
        fwd_compute * WEIGHTED_KERNEL_MULTIPLIER
        if is_weighted or has_feature_processor
        else 0
    )

    # includes fused optimizers
    bwd_compute = fwd_compute * BWD_COMPUTE_MULTIPLIER

    # in order of model parallel execution, starting with:
    # BWD DP -> BWD MP ... FWD MP -> FWD DP
    return (
        bwd_comms
        + bwd_grad_indice_weights_kernel
        + bwd_compute
        + fwd_compute
        + fwd_comms
    )


def _get_rw_sharding_perf(
    global_batch_size: float,
    world_size: int,
    local_world_size: int,
    input_lengths: List[float],
    emb_dim: int,
    input_data_type_size: float,
    output_data_type_size: float,
    num_objects: List[float],
    device_bw: float,
    bw_inter_host: float,
    bw_intra_host: float,
    is_pooled: bool,
    is_weighted: bool = False,
    has_feature_processor: bool = False,
) -> float:

    num_inputs = sum([x * y for x, y in zip(input_lengths, num_objects)]) / world_size
    num_outputs = sum(num_objects) if is_pooled else num_inputs

    input_read_size = math.ceil(num_inputs * global_batch_size * input_data_type_size)
    if is_weighted or has_feature_processor:
        input_read_size *= 2
    embedding_lookup_size = (
        num_inputs * global_batch_size * emb_dim * output_data_type_size
    )

    output_write_size = (
        global_batch_size * emb_dim * num_outputs * output_data_type_size
    )
    comms_bw = bw_inter_host if world_size > local_world_size else bw_intra_host

    fwd_comms = output_write_size / comms_bw

    fwd_compute = (
        input_read_size + embedding_lookup_size + output_write_size
    ) / device_bw

    bwd_comms = fwd_comms

    bwd_batched_copy = output_write_size * BATCHED_COPY_PERF_FACTOR / device_bw

    bwd_grad_indice_weights_kernel = (
        fwd_compute * WEIGHTED_KERNEL_MULTIPLIER
        if is_weighted or has_feature_processor
        else 0
    )

    bwd_compute = fwd_compute * BWD_COMPUTE_MULTIPLIER

    return (
        bwd_comms
        + bwd_batched_copy
        + bwd_grad_indice_weights_kernel
        + bwd_compute
        + fwd_compute
        + fwd_comms
    )


def _get_twrw_sharding_perf(
    global_batch_size: float,
    world_size: int,
    local_world_size: int,
    input_lengths: List[float],
    emb_dim: int,
    input_data_type_size: float,
    output_data_type_size: float,
    num_objects: List[float],
    device_bw: float,
    bw_inter_host: float,
    bw_intra_host: float,
    is_pooled: bool,
    is_weighted: bool = False,
    has_feature_processor: bool = False,
) -> float:

    num_inputs = (
        sum([x * y for x, y in zip(input_lengths, num_objects)]) / local_world_size
    )
    num_outputs = sum(num_objects) if is_pooled else num_inputs

    input_read_size = math.ceil(num_inputs * global_batch_size * input_data_type_size)
    if is_weighted or has_feature_processor:
        input_read_size *= 2
    embedding_lookup_size = (
        num_inputs * global_batch_size * emb_dim * output_data_type_size
    )
    output_write_size = (
        global_batch_size * emb_dim * num_outputs * output_data_type_size
    )

    fwd_comms = output_write_size / bw_intra_host

    if world_size > local_world_size:
        fwd_comms += output_write_size * (local_world_size / world_size) / bw_inter_host

    fwd_compute = (
        input_read_size + embedding_lookup_size + output_write_size
    ) / device_bw

    bwd_comms = fwd_comms

    bwd_grad_indice_weights_kernel = (
        fwd_compute * WEIGHTED_KERNEL_MULTIPLIER
        if is_weighted or has_feature_processor
        else 0
    )

    bwd_batched_copy = output_write_size * BATCHED_COPY_PERF_FACTOR / device_bw

    bwd_compute = fwd_compute * BWD_COMPUTE_MULTIPLIER

    return (
        bwd_comms
        + bwd_batched_copy
        + bwd_grad_indice_weights_kernel
        + bwd_compute
        + fwd_compute
        + fwd_comms
    )


def _get_dp_sharding_perf(
    local_batch_size: float,
    world_size: int,
    local_world_size: int,
    input_lengths: List[float],
    grad_num_elem: int,
    emb_dim: int,
    input_data_type_size: float,
    output_data_type_size: float,
    num_objects: List[float],
    device_bw: float,
    bw_inter_host: float,
    is_pooled: bool,
    is_weighted: bool = False,
    has_feature_processor: bool = False,
) -> float:

    num_inputs = sum([x * y for x, y in zip(input_lengths, num_objects)])
    num_outputs = sum(num_objects) if is_pooled else num_inputs

    input_read_size = math.ceil(num_inputs * local_batch_size * input_data_type_size)
    if is_weighted or has_feature_processor:
        input_read_size *= 2
    embedding_lookup_size = (
        num_inputs * local_batch_size * emb_dim * output_data_type_size
    )

    output_write_size = local_batch_size * emb_dim * num_outputs * output_data_type_size
    table_size = grad_num_elem * output_data_type_size

    fwd_compute = (
        input_read_size + embedding_lookup_size + output_write_size
    ) / device_bw

    num_nodes = min(world_size / local_world_size, 2)
    # all-reduce data transfer: https://images.nvidia.com/events/sc15/pdfs/NCCL-Woolley.pdf
    all_reduce = (
        table_size
        * (2 * num_nodes - 1)
        / num_nodes
        / (bw_inter_host * local_world_size)  # 1 NIC per GPU
    )
    # inter host communication constraint
    if world_size > 2 * local_world_size:
        all_reduce *= 2

    # SGD + Fill + BUnary
    optimizer_kernels = table_size * DP_ELEMENTWISE_KERNELS_PERF_FACTOR / device_bw

    bwd_compute = fwd_compute * BWD_COMPUTE_MULTIPLIER

    bwd_grad_indice_weights_kernel = (
        fwd_compute * WEIGHTED_KERNEL_MULTIPLIER
        if is_weighted or has_feature_processor
        else 0
    )

    return (
        all_reduce
        + optimizer_kernels
        + bwd_grad_indice_weights_kernel
        + bwd_compute
        + fwd_compute
    )


class EmbeddingStorageEstimator(ShardEstimator):
    """
    Embedding Storage Usage Estimator
    """

    def __init__(
        self,
        topology: Topology,
        constraints: Optional[Dict[str, ParameterConstraints]] = None,
    ) -> None:
        self._topology = topology
        self._constraints = constraints

    def estimate(
        self,
        sharding_options: List[ShardingOption],
        sharder_map: Optional[Dict[str, ModuleSharder[nn.Module]]] = None,
    ) -> None:
        if not sharder_map:
            raise ValueError("sharder map not provided for storage estimator")

        for sharding_option in sharding_options:
            sharder_key = sharder_name(type(sharding_option.module[1]))
            sharder = sharder_map[sharder_key]

            input_lengths = (
                self._constraints[sharding_option.name].pooling_factors
                if self._constraints and self._constraints.get(sharding_option.name)
                else [POOLING_FACTOR]
            )

            caching_ratio = (
                self._constraints[sharding_option.name].caching_ratio
                if self._constraints and self._constraints.get(sharding_option.name)
                else None
            )

            num_objects = cast(
                List[float],
                (
                    self._constraints[sharding_option.name].num_objects
                    if self._constraints
                    and self._constraints.get(sharding_option.name)
                    and self._constraints[sharding_option.name].num_objects
                    else [1.0] * sharding_option.num_inputs
                ),
            )

            assert len(num_objects) == sharding_option.num_inputs

            shard_storages = calculate_shard_storages(
                sharder=sharder,
                sharding_type=sharding_option.sharding_type,
                tensor=sharding_option.tensor,
                compute_device=self._topology.compute_device,
                compute_kernel=sharding_option.compute_kernel,
                shard_sizes=[shard.size for shard in sharding_option.shards],
                batch_size=self._topology.batch_size,
                world_size=self._topology.world_size,
                local_world_size=self._topology.local_world_size,
                input_lengths=input_lengths,
                num_objects=num_objects,
                caching_ratio=caching_ratio if caching_ratio else UVM_CACHING_RATIO,
                is_pooled=sharding_option.is_pooled,
            )

            for shard, storage in zip(sharding_option.shards, shard_storages):
                shard.storage = storage


def calculate_shard_storages(
    sharder: ModuleSharder[nn.Module],
    sharding_type: str,
    tensor: torch.Tensor,
    compute_device: str,
    compute_kernel: str,
    shard_sizes: List[List[int]],
    batch_size: int,
    world_size: int,
    local_world_size: int,
    input_lengths: List[float],
    num_objects: List[float],
    caching_ratio: float,
    is_pooled: bool,
) -> List[Storage]:
    """
    Calculates estimated storage sizes for each sharded tensor, comprised of input,
    output, tensor, gradient, and optimizer sizes.

    Args:
        sharder (ModuleSharder[nn.Module]): sharder for module that supports sharding.
        sharding_type (str): provided ShardingType value.
        tensor (torch.Tensor): tensor to be sharded.
        compute_device (str): compute device to be used.
        compute_kernel (str): compute kernel to be used.
        shard_sizes (List[List[int]]): list of dimensions of each sharded tensor.
        batch_size (int): batch size to be used.
        world_size (int): total number of devices in topology.
        local_world_size (int): total number of devices in host group topology.
        input_lengths (List[float]): average input lengths synonymous with pooling
            factors.
        num_objects (List[float]): average number of objects per sample (typically 1.0)
        caching_ratio (float): ratio of HBM to DDR memory for UVM caching.
        is_pooled (bool): True if embedding output is pooled (ie. EmbeddingBag), False
            if unpooled/sequential (ie. Embedding).

    Returns:
        List[Storage]: storage object for each device in topology.
    """

    input_data_type_size = BIGINT_DTYPE
    output_data_type_size = tensor.element_size()

    input_sizes, output_sizes = _calculate_shard_io_sizes(
        sharding_type=sharding_type,
        batch_size=batch_size,
        world_size=world_size,
        local_world_size=local_world_size,
        input_lengths=input_lengths,
        emb_dim=tensor.shape[1],
        shard_sizes=shard_sizes,
        input_data_type_size=input_data_type_size,
        output_data_type_size=output_data_type_size,
        num_objects=num_objects,
        is_pooled=is_pooled,
    )

    tensor_storage = sharder.storage_usage(tensor, compute_device, compute_kernel)
    hbm_storage: int = tensor_storage.get("hbm", 0)
    ddr_storage: int = tensor_storage.get("ddr", 0)

    if compute_kernel == EmbeddingComputeKernel.BATCHED_FUSED_UVM_CACHING.value:
        hbm_storage = round(ddr_storage * caching_ratio)

    hbm_specific_sizes: List[int] = _calculate_storage_specific_sizes(
        storage=hbm_storage,
        shape=tensor.shape,
        shard_sizes=shard_sizes,
        sharding_type=sharding_type,
        compute_kernel=compute_kernel,
    )
    ddr_specific_sizes: List[int] = _calculate_storage_specific_sizes(
        storage=ddr_storage,
        shape=tensor.shape,
        shard_sizes=shard_sizes,
        sharding_type=sharding_type,
        compute_kernel=compute_kernel,
    )

    hbm_sizes: List[int] = [
        input_size + output_size + hbm_specific_size if compute_device == "cuda" else 0
        for input_size, output_size, hbm_specific_size in zip(
            input_sizes,
            output_sizes,
            hbm_specific_sizes,
        )
    ]
    ddr_sizes: List[int] = [
        input_size + output_size + ddr_specific_size
        if compute_device == "cpu"
        else ddr_specific_size
        for input_size, output_size, ddr_specific_size in zip(
            input_sizes,
            output_sizes,
            ddr_specific_sizes,
        )
    ]

    return [
        Storage(
            hbm=hbm_size,
            ddr=ddr_size,
        )
        for hbm_size, ddr_size in zip(hbm_sizes, ddr_sizes)
    ]


def _calculate_shard_io_sizes(
    sharding_type: str,
    batch_size: int,
    world_size: int,
    local_world_size: int,
    input_lengths: List[float],
    emb_dim: int,
    shard_sizes: List[List[int]],
    input_data_type_size: int,
    output_data_type_size: int,
    num_objects: List[float],
    is_pooled: bool,
) -> Tuple[List[int], List[int]]:
    if sharding_type == ShardingType.DATA_PARALLEL.value:
        return _calculate_dp_shard_io_sizes(
            batch_size=batch_size,
            input_lengths=input_lengths,
            emb_dim=emb_dim,
            num_shards=len(shard_sizes),
            input_data_type_size=input_data_type_size,
            output_data_type_size=output_data_type_size,
            num_objects=num_objects,
            is_pooled=is_pooled,
        )
    elif sharding_type == ShardingType.TABLE_WISE.value:
        return _calculate_tw_shard_io_sizes(
            batch_size=batch_size,
            world_size=world_size,
            input_lengths=input_lengths,
            emb_dim=emb_dim,
            input_data_type_size=input_data_type_size,
            output_data_type_size=output_data_type_size,
            num_objects=num_objects,
            is_pooled=is_pooled,
        )
    elif sharding_type == ShardingType.COLUMN_WISE.value:
        return _calculate_cw_shard_io_sizes(
            batch_size=batch_size,
            world_size=world_size,
            input_lengths=input_lengths,
            shard_sizes=shard_sizes,
            input_data_type_size=input_data_type_size,
            output_data_type_size=output_data_type_size,
            num_objects=num_objects,
            is_pooled=is_pooled,
        )
    elif sharding_type == ShardingType.ROW_WISE.value:
        return _calculate_rw_shard_io_sizes(
            batch_size=batch_size,
            world_size=world_size,
            input_lengths=input_lengths,
            shard_sizes=shard_sizes,
            input_data_type_size=input_data_type_size,
            output_data_type_size=output_data_type_size,
            num_objects=num_objects,
            is_pooled=is_pooled,
        )
    elif sharding_type == ShardingType.TABLE_ROW_WISE.value:
        return _calculate_twrw_shard_io_sizes(
            batch_size=batch_size,
            world_size=world_size,
            local_world_size=local_world_size,
            input_lengths=input_lengths,
            shard_sizes=shard_sizes,
            input_data_type_size=input_data_type_size,
            output_data_type_size=output_data_type_size,
            num_objects=num_objects,
            is_pooled=is_pooled,
        )
    elif sharding_type == ShardingType.TABLE_COLUMN_WISE.value:
        return _calculate_cw_shard_io_sizes(
            batch_size=batch_size,
            world_size=world_size,
            input_lengths=input_lengths,
            shard_sizes=shard_sizes,
            input_data_type_size=input_data_type_size,
            output_data_type_size=output_data_type_size,
            num_objects=num_objects,
            is_pooled=is_pooled,
        )
    else:
        raise ValueError(
            f"Unrecognized or unsupported sharding type provided: {sharding_type}"
        )


def _calculate_dp_shard_io_sizes(
    batch_size: int,
    input_lengths: List[float],
    emb_dim: int,
    num_shards: int,
    input_data_type_size: int,
    output_data_type_size: int,
    num_objects: List[float],
    is_pooled: bool,
) -> Tuple[List[int], List[int]]:

    num_inputs = sum([x * y for x, y in zip(input_lengths, num_objects)])
    num_outputs = sum(num_objects) if is_pooled else num_inputs

    input_sizes: List[int] = [
        math.ceil(batch_size * num_inputs * input_data_type_size)
    ] * num_shards

    output_sizes: List[int] = [
        math.ceil(batch_size * emb_dim * num_outputs * output_data_type_size)
    ] * num_shards

    return input_sizes, output_sizes


def _calculate_tw_shard_io_sizes(
    batch_size: int,
    world_size: int,
    input_lengths: List[float],
    emb_dim: int,
    input_data_type_size: int,
    output_data_type_size: int,
    num_objects: List[float],
    is_pooled: bool,
) -> Tuple[List[int], List[int]]:

    num_inputs = sum([x * y for x, y in zip(input_lengths, num_objects)])
    num_outputs = sum(num_objects) if is_pooled else num_inputs

    input_sizes: List[int] = [
        math.ceil(batch_size * world_size * num_inputs * input_data_type_size)
    ]

    output_sizes: List[int] = [
        math.ceil(
            batch_size * world_size * emb_dim * num_outputs * output_data_type_size
        )
    ]

    return input_sizes, output_sizes


def _calculate_cw_shard_io_sizes(
    batch_size: int,
    world_size: int,
    input_lengths: List[float],
    shard_sizes: List[List[int]],
    input_data_type_size: int,
    output_data_type_size: int,
    num_objects: List[float],
    is_pooled: bool,
) -> Tuple[List[int], List[int]]:

    num_inputs = sum([x * y for x, y in zip(input_lengths, num_objects)])
    num_outputs = sum(num_objects) if is_pooled else num_inputs

    input_sizes: List[int] = [
        math.ceil(batch_size * world_size * num_inputs * input_data_type_size)
    ] * len(shard_sizes)

    output_sizes: List[int] = [
        math.ceil(
            batch_size
            * world_size
            * shard_sizes[i][1]
            * num_outputs
            * output_data_type_size
        )
        for i in range(len(shard_sizes))
    ]

    return input_sizes, output_sizes


def _calculate_rw_shard_io_sizes(
    batch_size: int,
    world_size: int,
    input_lengths: List[float],
    shard_sizes: List[List[int]],
    input_data_type_size: int,
    output_data_type_size: int,
    num_objects: List[float],
    is_pooled: bool,
) -> Tuple[List[int], List[int]]:

    num_inputs = sum([x * y for x, y in zip(input_lengths, num_objects)]) / world_size
    assert (
        num_inputs == sum(input_lengths) / world_size
    ), f"{num_inputs}, {input_lengths} / {world_size}, num: {num_objects}"
    num_outputs = sum(num_objects) if is_pooled else num_inputs
    input_sizes: List[int] = [
        math.ceil(batch_size * world_size * num_inputs * input_data_type_size)
        if prod(shard) != 0
        else 0
        for shard in shard_sizes
    ]

    output_sizes: List[int] = [
        math.ceil(
            batch_size
            * world_size
            * shard_sizes[i][1]
            * num_outputs
            * output_data_type_size
        )
        if prod(shard) != 0
        else 0
        for i, shard in enumerate(shard_sizes)
    ]

    return input_sizes, output_sizes


def _calculate_twrw_shard_io_sizes(
    batch_size: int,
    world_size: int,
    local_world_size: int,
    input_lengths: List[float],
    shard_sizes: List[List[int]],
    input_data_type_size: int,
    output_data_type_size: int,
    num_objects: List[float],
    is_pooled: bool,
) -> Tuple[List[int], List[int]]:

    num_inputs = (
        sum([x * y for x, y in zip(input_lengths, num_objects)]) / local_world_size
    )
    num_outputs = sum(num_objects) if is_pooled else num_inputs

    input_sizes: List[int] = [
        math.ceil(batch_size * world_size * num_inputs * input_data_type_size)
        if prod(shard) != 0
        else 0
        for shard in shard_sizes
    ]

    output_sizes: List[int] = [
        math.ceil(
            batch_size
            * world_size
            * shard_sizes[i][1]
            * num_outputs
            * output_data_type_size
        )
        if prod(shard) != 0
        else 0
        for i, shard in enumerate(shard_sizes)
    ]

    return input_sizes, output_sizes


def _calculate_storage_specific_sizes(
    storage: int,
    shape: torch.Size,
    shard_sizes: List[List[int]],
    sharding_type: str,
    compute_kernel: str,
) -> List[int]:
    tensor_sizes: List[int] = [
        math.ceil(storage * prod(size) / prod(shape))
        if sharding_type != ShardingType.DATA_PARALLEL.value
        else storage
        for size in shard_sizes
    ]

    optimizer_sizes: List[int] = [
        tensor_size * 2
        if compute_kernel
        in {
            EmbeddingComputeKernel.DENSE.value,
            EmbeddingComputeKernel.SPARSE.value,
            EmbeddingComputeKernel.BATCHED_DENSE.value,
        }
        else 0
        for tensor_size in tensor_sizes
    ]

    return [
        tensor_size + optimizer_size
        for tensor_size, optimizer_size in zip(tensor_sizes, optimizer_sizes)
    ]<|MERGE_RESOLUTION|>--- conflicted
+++ resolved
@@ -6,11 +6,7 @@
 # LICENSE file in the root directory of this source tree.
 
 import math
-<<<<<<< HEAD
 from typing import Dict, Optional, Tuple, List, cast
-=======
-from typing import Dict, List, Optional, Tuple
->>>>>>> 1f6ff256
 
 import torch
 from torch import nn
